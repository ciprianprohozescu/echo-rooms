--- conflicted
+++ resolved
@@ -47,16 +47,12 @@
     }
   }, [messages]);
 
-<<<<<<< HEAD
   const DiagnosticBar = () => (
     <div className="p-1 bg-yellow-100 text-yellow-800 text-xs text-center border-b border-yellow-300 text-[10px] leading-tight">
       STT Supported: {isSTTSupported ? 'Yes' : 'No'} | Recording: {isRecording ? 'Yes' : 'No'} | TTS Enabled: {isTTSEnabled ? 'Yes' : 'No'} | TTS Speaking: {isTTSSpeaking ? 'Yes' : 'No'}
     </div>
   );
 
-
-=======
->>>>>>> 4ee04c07
   if (!scenario && !meetingEnded) { 
     return (
       <div className="flex flex-col items-center justify-center min-h-screen p-4 bg-background">
